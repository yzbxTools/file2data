--- conflicted
+++ resolved
@@ -37,25 +37,14 @@
         return s.getsockname()[1]
 
 
-<<<<<<< HEAD
 def setup(rank, world_size, timeout, master_addr, master_port):
-    os.environ["MASTER_ADDR"] = master_addr
-    os.environ["MASTER_PORT"] = master_port
+    os.environ["MASTER_ADDR"] = str(master_addr)
+    os.environ["MASTER_PORT"] = str(master_port)
     torch.distributed.init_process_group("nccl", rank=rank, world_size=world_size, timeout=datetime.timedelta(seconds=timeout))
 
 
-def train(rank, world_size, epochs=10, batch_size=32, timeout=180, master_addr=None, master_port=None):
+def train(rank, world_size, epochs, batch_size, timeout, master_addr, master_port):
     setup(rank, world_size, timeout, master_addr, master_port)
-=======
-def setup(rank, world_size, timeout):
-    os.environ["MASTER_ADDR"] = "127.0.0.1"
-    os.environ["MASTER_PORT"] = os.environ.get("MASTER_PORT", str(get_free_port()))
-    torch.distributed.init_process_group("nccl", rank=rank, world_size=world_size, timeout=datetime.timedelta(seconds=timeout))
-
-
-def train(rank, world_size, epochs, batch_size, timeout):
-    setup(rank, world_size, timeout)
->>>>>>> 71592d7f
 
     # 创建模型并移动到对应的GPU
     model = ToyModel().to(rank)
@@ -78,10 +67,7 @@
             loss = nn.MSELoss()(output, y)
             optimizer.zero_grad()
             loss.backward()
-<<<<<<< HEAD
             # gpu sync
-=======
->>>>>>> 71592d7f
             torch.distributed.barrier()
             optimizer.step()
 
@@ -113,7 +99,7 @@
     parser.add_argument("--batch-size", type=int, default=8192, help="批量大小")
     parser.add_argument("--epochs", type=int, default=0, help="训练轮数")
     parser.add_argument("--timeout", type=int, default=10, help="同步超时时间")
-    parser.add_argument("--master-port", type=str, default=str(get_free_port()), help="主节点端口")
+    parser.add_argument("--master-port", type=int, default=get_free_port(), help="主节点端口")
     parser.add_argument("--master-addr", type=str, default="127.0.0.1", help="主节点地址")
     args = parser.parse_args()
 
